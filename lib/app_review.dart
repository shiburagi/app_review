import 'dart:async';
import 'dart:convert';
import 'dart:io';

import 'package:flutter/services.dart';
import 'package:http/http.dart' as http;
import 'package:package_info/package_info.dart';
import 'package:url_launcher/url_launcher.dart';

class AppReview {
  static const Duration kDefaultDuration = Duration(minutes: 5);
  static const MethodChannel _channel = MethodChannel('app_review');

  //----------------------------------------------------------------------------
  // Maintain original interface
  //----------------------------------------------------------------------------

  /// Returns package name for application.
  static Future<String?> get getAppID => getBundleName();

  /// Returns Apple ID for iOS application.
  ///
  /// If there is no such application in App Store - returns empty string.
  static Future<String?> get getiOSAppID => getIosAppId();

  /// Request review.
  ///
  /// Tells StoreKit / Play Store to ask the user to rate or review your app, if appropriate.
  /// Supported only in iOS 10.3+ and Android with Play Services installed (see [isRequestReviewAvailable]).
  ///
  /// Returns string with details message.
  static Future<String?> get requestReview async {
    if (Platform.isIOS) {
      return openIosReview();
    }

    if (Platform.isAndroid) {
      return openAndroidReview();
    }

    return null;
  }

  /// Request review.
  ///
  /// Tells StoreKit to ask the user to rate or review your app, if appropriate.
  /// Supported only in iOS 10.3+ and Android with Play Services installed (see [isRequestReviewAvailable]).
  ///
  /// Returns string with details message.
  static Future<Timer> requestReviewDelayed([Duration? duration]) async =>
      Timer(duration ?? kDefaultDuration, () => requestReview);

  /// Check if [requestReview] feature available.
  static Future<bool> get isRequestReviewAvailable async {
    if (Platform.isIOS || Platform.isAndroid) {
      try {
        final result =
            await _channel.invokeMethod<String>('isRequestReviewAvailable');
        return result == '1';
      } finally {}
    }

    return false;
  }

  /// Open store page with action write review.
  ///
  /// Supported only for iOS, on Android [storeListing] will be executed.
  static Future<String?> get writeReview async {
    if (Platform.isIOS) {
      return openIosReview(compose: true);
    }

    if (Platform.isAndroid) {
      return openAndroidReview();
    }

    return null;
  }

  /// Navigates to Store Listing in Google Play/App Store.
  ///
  /// Returns string with details message.
  static Future<String?> get storeListing async {
    if (Platform.isIOS) {
      return openAppStore();
    }

    if (Platform.isAndroid) {
      return openGooglePlay();
    }

    return null;
  }

  //----------------------------------------------------------------------------
  // Helper methods (added by @shinsenter)
  //----------------------------------------------------------------------------

  static PackageInfo? _packageInfo;
  static String? _appCountry;
  static String? _appBundle;
  static String? _appId;

  /// It would be great if I could add country code into AppStore lookup URL.
  /// Eg: AppReview.setCountryCode('jp');
  static void setCountryCode(String code) =>
      _appCountry = code.isEmpty ? null : code;

  /// Require app review for iOS
  static Future<String?> openIosReview({
    String? appId,
    bool compose = false,
  }) async {
    if (compose) {
      final id = appId ?? (await getIosAppId()) ?? '';
      final reviewUrl = 'itunes.apple.com/app/id$id?mt=8&action=write-review';

      if (await canLaunch('itms-apps://$reviewUrl')) {
        print('launching store page');
        launch('itms-apps://$reviewUrl');
        return 'Launched App Store Directly: $reviewUrl';
      }

      launch('https://$reviewUrl');
      return 'Launched App Store: $reviewUrl';
    }

    try {
      return _channel.invokeMethod<String>('requestReview');
    } finally {}
  }

  /// Require app review for Android
  static Future<String?> openAndroidReview() {
    try {
      return _channel.invokeMethod<String>('requestReview');
    } on dynamic {
      return openGooglePlay();
    }
  }

  /// Open in AppStore
  static Future<String> openAppStore({String? fallbackUrl}) async {
    final appId = await getIosAppId() ?? '';

    if (appId.isNotEmpty) {
      launch('https://itunes.apple.com/app/id$appId');
      return 'Launched App Store';
    }

    if (fallbackUrl != null) {
      launch(fallbackUrl);
      return 'Launched App Store via $fallbackUrl';
    }

    return 'Not found in App Store';
  }

  /// Open in GooglePlay
  static Future<String> openGooglePlay({String? fallbackUrl}) async {
    final bundle = await getBundleName() ?? '';
    final markerUrl = 'market://details?id=$bundle';

    if (await canLaunch(markerUrl)) {
      print('launching store page');
      launch(markerUrl);
      return 'Launched Google Play Directly: $bundle';
    }

    if (fallbackUrl != null) {
      launch(fallbackUrl);
      return 'Launched Google Play via $fallbackUrl';
    }

    launch('https://play.google.com/store/apps/details?id=$bundle');
    return 'Launched Google Play: $bundle';
  }

  /// Lazyload package info instance
  static Future<PackageInfo?> getPackageInfo() async {
    _packageInfo ??= await PackageInfo.fromPlatform();

    print('App Name: ${_packageInfo!.appName}\n'
        'Package Name: ${_packageInfo!.packageName}\n'
        'Version: ${_packageInfo!.version}\n'
        'Build Number: ${_packageInfo!.buildNumber}');

    return _packageInfo;
  }

  /// Get app bundle name
  static Future<String?> getBundleName() async {
    _appBundle ??= (await getPackageInfo())?.packageName ?? '';
    return _appBundle;
  }

  /// Get app's AppStore ID (public app only)
  static Future<String?> getIosAppId({
    String? countryCode,
    String? bundleId,
  }) async {
    // If bundle name is not provided
    // then fetch and return the app ID from cache (if available)
    if (bundleId == null) {
      _appId ??= await getIosAppId(
        bundleId: await getBundleName(),
        countryCode: countryCode,
      );

      return _appId;
    }

    // Else fetch from AppStore
    final String id = bundleId;
    final String country = countryCode ?? _appCountry ?? '';
    String? appId;

    if (id.isNotEmpty) {
      try {
        final result = await http
<<<<<<< HEAD
            .get('https://itunes.apple.com/$country/lookup?bundleId=$id')
=======
            .get(Uri.parse(
                'http://itunes.apple.com/$country/lookup?bundleId=$id'))
>>>>>>> c8b0c4f9
            .timeout(const Duration(seconds: 5));
        final Map json = jsonDecode(result.body);
        appId = json['results'][0]['trackId']?.toString();
      } finally {
        if (appId?.isNotEmpty == true) {
          print('Track ID: $appId');
        } else {
          print('Application with bundle $id is not found on App Store');
        }
      }
    }

    return appId ?? '';
  }
}<|MERGE_RESOLUTION|>--- conflicted
+++ resolved
@@ -219,12 +219,7 @@
     if (id.isNotEmpty) {
       try {
         final result = await http
-<<<<<<< HEAD
-            .get('https://itunes.apple.com/$country/lookup?bundleId=$id')
-=======
-            .get(Uri.parse(
-                'http://itunes.apple.com/$country/lookup?bundleId=$id'))
->>>>>>> c8b0c4f9
+            .get(Uri.parse('https://itunes.apple.com/$country/lookup?bundleId=$id'))
             .timeout(const Duration(seconds: 5));
         final Map json = jsonDecode(result.body);
         appId = json['results'][0]['trackId']?.toString();
